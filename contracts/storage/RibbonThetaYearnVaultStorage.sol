--- conflicted
+++ resolved
@@ -31,13 +31,11 @@
 }
 
 abstract contract RibbonThetaYearnVaultStorageV4 {
-<<<<<<< HEAD
+    // OptionsPurchaseQueue contract for selling options
+    address public optionsPurchaseQueue;
+
     // Queued withdraw shares for the current round
     uint256 public currentQueuedWithdrawShares;
-=======
-    // OptionsPurchaseQueue contract for selling options
-    address public optionsPurchaseQueue;
->>>>>>> 225c776a
 }
 
 // We are following Compound's method of upgrading new contract implementations
