--- conflicted
+++ resolved
@@ -614,25 +614,15 @@
         address collateral = address(collateralToken);
 
         if (params.isYearnPaused) {
-<<<<<<< HEAD
-            VaultLifecycleYearn.unwrapYieldToken(
-                queuedWithdrawAmount,
-                vaultParams.asset,
-                collateral,
-                YEARN_WITHDRAWAL_BUFFER,
-                YEARN_WITHDRAWAL_SLIPPAGE
-            );
-=======
             // note: withdrawing large amounts of yvUSDC will result in a slippage of ~ 0.001%
             // withdraw reverts if balance is 0
-            if(collateralToken.balanceOf(address(this)) > 0) {
+            if (collateralToken.balanceOf(address(this)) > 0) {
                 collateralToken.withdraw(
                     collateralToken.balanceOf(address(this)),
                     address(this),
                     0
                 );
             }
->>>>>>> a2c27039
         } else {
             VaultLifecycleYearn.wrapToYieldToken(vaultParams.asset, collateral);
         }
@@ -646,7 +636,7 @@
                 totalVaultFee
             );
         }
-        
+
         return (newOption, queuedWithdrawAmount);
     }
 
