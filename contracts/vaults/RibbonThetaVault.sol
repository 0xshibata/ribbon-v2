--- conflicted
+++ resolved
@@ -136,14 +136,9 @@
         require(_optionsPremiumPricer != address(0), "!_optionsPremiumPricer");
         require(_strikeSelection != address(0), "!_strikeSelection");
         require(
-<<<<<<< HEAD
-            _premiumDiscount > 0 && _premiumDiscount < 1000,
-            "Invalid discount"
-=======
             _premiumDiscount > 0 &&
                 _premiumDiscount < 100 * Vault.PREMIUM_DISCOUNT_DECIMALS,
             "!_premiumDiscount"
->>>>>>> 433cdce3
         );
         require(_auctionDuration >= MIN_AUCTION_DURATION, "!_auctionDuration");
         optionsPremiumPricer = _optionsPremiumPricer;
