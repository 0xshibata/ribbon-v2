--- conflicted
+++ resolved
@@ -792,39 +792,10 @@
         pure
         returns (uint256 nextExpiry)
     {
-<<<<<<< HEAD
       nextExpiry = DateTime.getNextFriday(timestamp);
       nextExpiry = nextExpiry <= timestamp
           ? nextExpiry + period * 1 days
           : nextExpiry;
-=======
-        if (period == 7) {
-            nextExpiry = DateTime.getNextFriday(timestamp);
-            nextExpiry = nextExpiry <= timestamp
-                ? nextExpiry + 1 weeks
-                : nextExpiry;
-        } else if (period == 14) {
-            nextExpiry = DateTime.getNextFriday(timestamp);
-            nextExpiry = nextExpiry <= timestamp
-                ? nextExpiry + 2 weeks
-                : nextExpiry + 1 weeks;
-        } else if (period == 30) {
-            nextExpiry = DateTime.getMonthLastFriday(timestamp);
-            nextExpiry = nextExpiry <= timestamp
-                ? DateTime.getMonthLastFriday(nextExpiry + 1 weeks)
-                : nextExpiry;
-        } else if (period == 90) {
-            nextExpiry = DateTime.getQuarterLastFriday(timestamp);
-            nextExpiry = nextExpiry <= timestamp
-                ? DateTime.getQuarterLastFriday(nextExpiry + 1 weeks)
-                : nextExpiry;
-        } else if (period == 180) {
-            nextExpiry = DateTime.getBiannualLastFriday(timestamp);
-            nextExpiry = nextExpiry <= timestamp
-                ? DateTime.getBiannualLastFriday(nextExpiry + 1 weeks)
-                : nextExpiry;
-        }
->>>>>>> e9270281
 
         nextExpiry = nextExpiry - (nextExpiry % (24 hours)) + (8 hours);
     }
