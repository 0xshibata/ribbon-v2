import { run } from "hardhat";
import { HardhatRuntimeEnvironment } from "hardhat/types";
import {
  CHAINID,
  USDC_PRICE_ORACLE,
  OptionsPremiumPricerInStables_BYTECODE,
  AAVE_ADDRESS,
  AAVE_ETH_POOL,
  AAVE_PRICE_ORACLE,
} from "../../constants/constants";
import OptionsPremiumPricerInStables_ABI from "../../constants/abis/OptionsPremiumPricerInStables.json";
import {
  AAVE_STRIKE_STEP,
  AUCTION_DURATION,
  MANAGEMENT_FEE,
  PERFORMANCE_FEE,
  PREMIUM_DISCOUNT,
  STRIKE_DELTA,
} from "../utils/constants";

const main = async ({
  network,
  deployments,
  ethers,
  getNamedAccounts,
}: HardhatRuntimeEnvironment) => {
  const chainId = network.config.chainId;

  if (chainId === CHAINID.AVAX_MAINNET || chainId === CHAINID.AVAX_FUJI) {
    console.log(
      `06 - Skipping deployment AAVE Call Theta Vault on ${network.name}`
    );
    return;
  }

  const { BigNumber } = ethers;
  const { parseEther } = ethers.utils;
  const { deploy } = deployments;
  const { deployer, owner, keeper, admin, feeRecipient } =
    await getNamedAccounts();
  console.log(`06 - Deploying AAVE Call Theta Vault on ${network.name}`);

  const manualVolOracle = await deployments.get("ManualVolOracle");
  const underlyingOracle = AAVE_PRICE_ORACLE[chainId];
  const stablesOracle = USDC_PRICE_ORACLE[chainId];

  const pricer = await deploy("OptionsPremiumPricerAAVE", {
    from: deployer,
    contract: {
      abi: OptionsPremiumPricerInStables_ABI,
      bytecode: OptionsPremiumPricerInStables_BYTECODE,
    },
    args: [
      AAVE_ETH_POOL,
      manualVolOracle.address,
      underlyingOracle,
      stablesOracle,
    ],
  });

  console.log(`RibbonThetaVaultAAVECall pricer @ ${pricer.address}`);

  const strikeSelection = await deploy("StrikeSelectionAAVE", {
    contract: "DeltaStrikeSelection",
    from: deployer,
    args: [pricer.address, STRIKE_DELTA, AAVE_STRIKE_STEP],
  });

  console.log(
    `RibbonThetaVaultAAVECall strikeSelection @ ${strikeSelection.address}`
  );

  const logicDeployment = await deployments.get("RibbonThetaVaultLogic");
  const lifecycle = await deployments.get("VaultLifecycle");

  const RibbonThetaVault = await ethers.getContractFactory("RibbonThetaVault", {
    libraries: {
      VaultLifecycle: lifecycle.address,
    },
  });

  const initArgs = [
    {
      _owner: owner,
      _keeper: keeper,
      _feeRecipient: feeRecipient,
      _managementFee: MANAGEMENT_FEE,
      _performanceFee: PERFORMANCE_FEE,
      _tokenName: "Ribbon AAVE Theta Vault",
      _tokenSymbol: "rAAVE-THETA",
      _optionsPremiumPricer: pricer.address,
      _strikeSelection: strikeSelection.address,
      _premiumDiscount: PREMIUM_DISCOUNT,
      _auctionDuration: AUCTION_DURATION,
      _isUsdcAuction: false,
      _swapPath: 0x0,
    },
    {
      isPut: false,
      decimals: 18,
      asset: AAVE_ADDRESS[chainId],
      underlying: AAVE_ADDRESS[chainId],
      minimumSupply: BigNumber.from(10).pow(10),
      cap: parseEther("15500"),
    },
  ];

  const initData = RibbonThetaVault.interface.encodeFunctionData(
    "initialize",
    initArgs
  );

  const proxy = await deploy("RibbonThetaVaultAAVECall", {
    contract: "AdminUpgradeabilityProxy",
    from: deployer,
    args: [logicDeployment.address, admin, initData],
  });

  console.log(`RibbonThetaVaultAAVECall Proxy @ ${proxy.address}`);

  try {
    await run("verify:verify", {
<<<<<<< HEAD
      address: vault.address,
=======
      address: proxy.address,
>>>>>>> b30b5042
      constructorArguments: [logicDeployment.address, admin, initData],
    });
  } catch (error) {
    console.log(error);
  }
};
main.tags = ["RibbonThetaVaultAAVECall"];
main.dependencies = ["ManualVolOracle", "RibbonThetaVaultLogic"];

export default main;<|MERGE_RESOLUTION|>--- conflicted
+++ resolved
@@ -120,11 +120,7 @@
 
   try {
     await run("verify:verify", {
-<<<<<<< HEAD
-      address: vault.address,
-=======
       address: proxy.address,
->>>>>>> b30b5042
       constructorArguments: [logicDeployment.address, admin, initData],
     });
   } catch (error) {
