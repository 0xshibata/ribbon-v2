import { run } from "hardhat";
import { DeployResult } from "hardhat-deploy/dist/types";
import { HardhatRuntimeEnvironment } from "hardhat/types";
import { CHAINID } from "../../constants/constants";

const ASSETS = {
  [CHAINID.ETH_MAINNET]: [
    "AAVE Call",
    "ETH Call",
    "ETH Put",
    "WBTC Call",
    "APE Call",
  ],
  [CHAINID.AVAX_MAINNET]: ["AVAX Call", "AVAX Put"],
  [CHAINID.BSC_MAINNET]: ["BNB Call"],
<<<<<<< HEAD
  [CHAINID.BSC_TESTNET]: ["BNB Call"],
=======
>>>>>>> 5ab26490
};

const main = async ({
  network,
  deployments,
  getNamedAccounts,
}: HardhatRuntimeEnvironment) => {
  const { deploy } = deployments;
  const { deployer } = await getNamedAccounts();
  console.log(`20 - Deploying Manual Strike Selection on ${network.name}`);

  const chainId = network.config.chainId;

  try {
    await run("verify:verify", {
      address: "0x3C8114263092FD27AcFeAA99549D4F3066D7036c",
      constructorArguments: [],
    });
    await run("verify:verify", {
      address: "0xaB40513B6f0A33a68B59CCf90cB6f892b4bE1573",
      constructorArguments: [],
    });
  } catch (error) {
    console.log(error);
  }

  for (let vault of ASSETS[chainId]) {
    const [asset, optionType] = vault.split(" ");

    let manualStrikeSelection: DeployResult;

    manualStrikeSelection = await deploy(
      "ManualStrikeSelection" + asset + optionType,
      {
        contract: "ManualStrikeSelection",
        from: deployer,
        args: [],
      }
    );

    console.log(
      `manualStrikeSelection${asset + optionType} @ ${
        manualStrikeSelection.address
      }`
    );

    try {
      await run("verify:verify", {
        address: manualStrikeSelection.address,
        constructorArguments: [],
      });
    } catch (error) {
      console.log(error);
    }
  }
};
main.tags = ["ManualStrikeSelection"];

export default main;<|MERGE_RESOLUTION|>--- conflicted
+++ resolved
@@ -12,11 +12,7 @@
     "APE Call",
   ],
   [CHAINID.AVAX_MAINNET]: ["AVAX Call", "AVAX Put"],
-  [CHAINID.BSC_MAINNET]: ["BNB Call"],
-<<<<<<< HEAD
-  [CHAINID.BSC_TESTNET]: ["BNB Call"],
-=======
->>>>>>> 5ab26490
+  [CHAINID.BSC_MAINNET]: ["BNB Call"]
 };
 
 const main = async ({
