--- conflicted
+++ resolved
@@ -34,13 +34,8 @@
   bidForOToken,
   decodeOrder,
 } from "./helpers/utils";
-<<<<<<< HEAD
 import { wmul, wdiv } from "./helpers/math";
 import { SignerWithAddress } from "@nomiclabs/hardhat-ethers/signers";
-=======
-import { wmul } from "./helpers/math";
-import { SignerWithAddress } from "@nomiclabs/hardhat-ethers/dist/src/signers";
->>>>>>> a0d6e91c
 import { assert } from "./helpers/assertions";
 
 const { provider, getContractAt, getContractFactory } = ethers;
