--- conflicted
+++ resolved
@@ -2432,11 +2432,7 @@
         const tx = await vault.connect(keeperSigner).rollToNextOption();
         const receipt = await tx.wait();
 
-<<<<<<< HEAD
-        assert.isAtMost(receipt.gasUsed.toNumber(), 1004411); //963542, 1082712
-=======
         assert.isAtMost(receipt.gasUsed.toNumber(), 1006000); //963542, 1082712
->>>>>>> 225c776a
         // console.log("rollToNextOption", receipt.gasUsed.toNumber());
       });
     });
