--- conflicted
+++ resolved
@@ -1713,13 +1713,8 @@
         await rollToSecondOption(firstOption.strikePrice);
 
         const controller = await ethers.getContractAt(
-<<<<<<< HEAD
           "contracts/interfaces/GammaInterface.sol:IController",
-          GAMMA_CONTROLLER[chainId]
-=======
-          "IController",
           GAMMA_CONTROLLER,
->>>>>>> 4e5d89a1
         );
 
         assert.equal(await controller.getAccountVaultCounter(vault.address), 2);
