--- conflicted
+++ resolved
@@ -67,11 +67,7 @@
 const WEEKS_PER_YEAR = 52142857;
 const PUT_EXPECTED_MINT_AMOUNT = {
   [CHAINID.ETH_MAINNET]: "4761904761",
-<<<<<<< HEAD
-  [CHAINID.AVAX_MAINNET]: "133333333333",
-=======
   [CHAINID.AVAX_MAINNET]: "114942528735",
->>>>>>> 8fdea063
   [CHAINID.AURORA_MAINNET]: "4761904761",
 };
 
@@ -414,10 +410,6 @@
   let secondOptionStrike: BigNumber;
   let secondOptionExpiry: number;
   let startMarginBalance: BigNumber;
-<<<<<<< HEAD
-
-=======
->>>>>>> 8fdea063
 
   describe(`${params.name}`, () => {
     let initSnapshotId: string;
@@ -598,11 +590,7 @@
       // Create first option
       firstOptionExpiry = moment(latestTimestamp * 1000)
         .startOf("isoWeek")
-<<<<<<< HEAD
-        .add(1, "weeks")
-=======
         .add(chainId === CHAINID.AVAX_MAINNET ? 0 : 1, "weeks")
->>>>>>> 8fdea063
         .day("friday")
         .hours(8)
         .minutes(0)
@@ -640,11 +628,7 @@
       // Create second option
       secondOptionExpiry = moment(latestTimestamp * 1000)
         .startOf("isoWeek")
-<<<<<<< HEAD
-        .add(2, "weeks")
-=======
         .add(chainId === CHAINID.AVAX_MAINNET ? 1 : 2, "weeks")
->>>>>>> 8fdea063
         .day("friday")
         .hours(8)
         .minutes(0)
